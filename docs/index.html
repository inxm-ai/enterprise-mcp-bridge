--- conflicted
+++ resolved
@@ -129,16 +129,11 @@
                         </ul>
                     </div>
                     <!-- Card: Security & Auth -->
-<<<<<<< HEAD
+
                     <div class="bg-gray-800 rounded-xl p-6 shadow-md border border-gray-800 hover:border-gray-700 transition-all duration-100 ease-out">
                         <h3 class="text-xl font-bold text-white mb-4">Integrated Security & Authentication</h3>
-                        <ul class="list-disc list-inside space-y-2 text-gray-400 font-normal">
-=======
-                    <div class="bg-gray-800 rounded-xl p-6 shadow-md border border-gray-700">
-                        <h3 class="text-xl font-bold text-white mb-2">Integrated Security & Authentication</h3>
                         <ul class="list-disc list-inside space-y-2 text-gray-400">
                             <li><strong>Centralized hosting of the MCP server:</strong> The server can be hosted in a centralized manner, allowing multiple clients to connect and interact with it concurrently, while your IT manages the underlying infrastructure, permissions and monitors it.</li>
->>>>>>> 8b731037
                             <li><strong>Built-in OAuth2:</strong> Natively handles OAuth2 token exchange with brokers like Keycloak.</li>
                             <li><strong>Automatic Token Injection:</strong> Securely injects tokens into tool calls, simplifying client logic.</li>
                             <li><strong>Automated Token Refresh:</strong> Manages token refresh transparently for long-lived, secure sessions.</li>
